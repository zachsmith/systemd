--- conflicted
+++ resolved
@@ -39,11 +39,10 @@
 
 * add bpf-based implementation of devices cgroup controller logic for compat with cgroupsv2 as supported by newest kernel
 
-<<<<<<< HEAD
 * introduce sd_id128_get_boot_app_specific() which is like
   sd_id128_get_machine_app_specific(). After all on long-running systems both
   IDs have similar properties.
-=======
+
 * emulate properties of the root cgroup on controllers that don't support such
   properties natively on cpu/io/memory, the way we already do it for
   "pids". Also, add the same logic to cgtop.
@@ -52,7 +51,6 @@
   and similar for the others, as soon as we emulate them properly. After all,
   Linux keeps these system-wide stats anyway, and it costs nothing to expose
   them.
->>>>>>> 3420075a
 
 * sd-bus: add vtable flag, that may be used to request client creds implicitly
   and asynchronously before dispatching the operation
